--- conflicted
+++ resolved
@@ -2,7 +2,7 @@
 name = "rodbus-schema"
 version = "0.1.1"
 authors = ["Adam Crain <adam@stepfunc.io>", "Émile Grégoire <emile@stepfunc.io>"]
-edition = "2018"
+edition = "2021"
 license = "GPL-3.0-only"
 description = "oobindgen schema for Rodbus"
 keywords = ["ffi", "c", "modbus", "ics", "industrial", "plc", "security"]
@@ -11,9 +11,5 @@
 readme = "../README.md"
 
 [dependencies]
-<<<<<<< HEAD
 oo-bindgen = { git = "https://github.com/stepfunc/oo_bindgen.git", branch = "feature/c++" }
-=======
-oo-bindgen = { git = "https://github.com/stepfunc/oo_bindgen.git", tag = "0.1.5" }
->>>>>>> ffbf6de9
 rodbus = { path = "../../rodbus" }