--- conflicted
+++ resolved
@@ -68,6 +68,29 @@
             .details("When the maximum number of concurrent sessions is reached, the oldest session is closed."))?
         .build()?;
 
+    let create_rtu_server_fn = lib
+        .declare_native_function("create_rtu_server")?
+        .param(
+            "runtime",
+            Type::ClassRef(common.runtime_handle.declaration.clone()),
+            "runtime on which to spawn the server",
+        )?
+        .param("path", Type::String, "Path to the serial device. Generally /dev/tty0 on Linux and COM1 on Windows.")?
+        .param("serial_params", Type::Struct(common.serial_port_settings.clone()), "Serial port settings")?
+        .param(
+            "endpoints",
+            Type::ClassRef(handler_map.declaration.clone()),
+            "map of endpoints which is emptied upon passing to this function",
+        )?
+        .param("decode_level", Type::Struct(common.decode_level.clone()), "Decode levels for this server")?
+        .return_type(ReturnType::Type(
+            Type::ClassRef(server.clone()),
+            "handle to the server".into(),
+        ))?
+        .fails_with(common.error_type.clone())?
+        .doc("Launch a TCP server. When the maximum number of concurrent sessions is reached, the oldest session is closed.")?
+        .build()?;
+
     let create_tls_server_fn = lib
         .declare_native_function("create_tls_server")?
         .param(
@@ -101,29 +124,6 @@
         .doc(doc("Launch a Modbus Security (TLS) server.")
             .details("Recommended port for Modbus Security is 802.")
             .details("When the maximum number of concurrent sessions is reached, the oldest session is closed."))?
-        .build()?;
-
-    let create_rtu_server_fn = lib
-        .declare_native_function("create_rtu_server")?
-        .param(
-            "runtime",
-            Type::ClassRef(common.runtime_handle.declaration.clone()),
-            "runtime on which to spawn the server",
-        )?
-        .param("path", Type::String, "Path to the serial device. Generally /dev/tty0 on Linux and COM1 on Windows.")?
-        .param("serial_params", Type::Struct(common.serial_port_settings.clone()), "Serial port settings")?
-        .param(
-            "endpoints",
-            Type::ClassRef(handler_map.declaration.clone()),
-            "map of endpoints which is emptied upon passing to this function",
-        )?
-        .param("decode_level", Type::Struct(common.decode_level.clone()), "Decode levels for this server")?
-        .return_type(ReturnType::Type(
-            Type::ClassRef(server.clone()),
-            "handle to the server".into(),
-        ))?
-        .fails_with(common.error_type.clone())?
-        .doc("Launch a TCP server. When the maximum number of concurrent sessions is reached, the oldest session is closed.")?
         .build()?;
 
     let destroy_fn = lib
@@ -151,11 +151,8 @@
         .destructor(&destroy_fn)?
         .method("update", &update_fn)?
         .static_method("create_tcp_server", &create_tcp_server_fn)?
-<<<<<<< HEAD
+        .static_method("create_rtu_server", &create_rtu_server_fn)?
         .static_method("create_tls_server", &create_tls_server_fn)?
-=======
-        .static_method("create_rtu_server", &create_rtu_server_fn)?
->>>>>>> 2d196e23
         .custom_destroy("Shutdown")?
         .doc("Handle to the running server. The server remains alive until this reference is destroyed")?
         .build()
