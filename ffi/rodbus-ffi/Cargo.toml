[package]
name = "rodbus-ffi"
version = "0.9.1"
authors = ["Adam Crain <adam@stepfunc.io>", "Émile Grégoire <emile@stepfunc.io>"]
edition = "2018"
description = "FFI for Rodbus"
keywords = ["ffi", "c", "modbus", "ics", "industrial", "plc", "security"]
categories = ["network-programming"]
repository = "https://github.com/stepfunc/rodbus"
readme = "../README.md"

[lib]
crate-type = ["rlib", "staticlib", "cdylib"]

[dependencies]
lazy_static = "1.0"
tracing = "0.1"
tracing-core = "0.1"
tracing-subscriber = "0.2"
rodbus = { path = "../../rodbus" }
tokio = { version = "1.5", features = ["rt-multi-thread"]}
num_cpus = "1"

[build-dependencies]
rodbus-schema = { path = "../rodbus-schema" }
<<<<<<< HEAD
rust-oo-bindgen = { git = "https://github.com/stepfunc/oo_bindgen.git", branch = "feature/c++" }
=======
rust-oo-bindgen = { git = "https://github.com/stepfunc/oo_bindgen.git", tag = "0.1.5" }
>>>>>>> ffbf6de9
<|MERGE_RESOLUTION|>--- conflicted
+++ resolved
@@ -2,7 +2,7 @@
 name = "rodbus-ffi"
 version = "0.9.1"
 authors = ["Adam Crain <adam@stepfunc.io>", "Émile Grégoire <emile@stepfunc.io>"]
-edition = "2018"
+edition = "2021"
 description = "FFI for Rodbus"
 keywords = ["ffi", "c", "modbus", "ics", "industrial", "plc", "security"]
 categories = ["network-programming"]
@@ -23,8 +23,4 @@
 
 [build-dependencies]
 rodbus-schema = { path = "../rodbus-schema" }
-<<<<<<< HEAD
-rust-oo-bindgen = { git = "https://github.com/stepfunc/oo_bindgen.git", branch = "feature/c++" }
-=======
-rust-oo-bindgen = { git = "https://github.com/stepfunc/oo_bindgen.git", tag = "0.1.5" }
->>>>>>> ffbf6de9
+rust-oo-bindgen = { git = "https://github.com/stepfunc/oo_bindgen.git", branch = "feature/c++" }