--- conflicted
+++ resolved
@@ -1,12 +1,8 @@
-<<<<<<< HEAD
-use std::path::Path;
-=======
-use std::time::Duration;
->>>>>>> 2d196e23
-
 use crate::ffi;
 use rodbus::client::{ReconnectStrategy, WriteMultiple};
 use rodbus::AddressRange;
+use std::path::Path;
+use std::time::Duration;
 
 pub struct Channel {
     pub(crate) inner: rodbus::client::Channel,
@@ -24,10 +20,35 @@
     let address = address.to_string_lossy().parse()?;
 
     let (handle, task) = rodbus::client::create_tcp_handle_and_task(
-<<<<<<< HEAD
         address,
         max_queued_requests as usize,
         retry_strategy.into(),
+        decode_level.into(),
+    );
+
+    runtime.inner.spawn(task);
+
+    Ok(Box::into_raw(Box::new(Channel {
+        inner: handle,
+        runtime: runtime.handle(),
+    })))
+}
+
+pub(crate) unsafe fn create_rtu_client(
+    runtime: *mut crate::Runtime,
+    path: &std::ffi::CStr,
+    serial_params: ffi::SerialPortSettings,
+    max_queued_requests: u16,
+    open_retry_delay: Duration,
+    decode_level: ffi::DecodeLevel,
+) -> Result<*mut crate::Channel, ffi::ParamError> {
+    let runtime = runtime.as_ref().ok_or(ffi::ParamError::NullParameter)?;
+
+    let (handle, task) = rodbus::client::create_rtu_handle_and_task(
+        &path.to_string_lossy(),
+        serial_params.into(),
+        max_queued_requests as usize,
+        open_retry_delay,
         decode_level.into(),
     );
 
@@ -71,8 +92,6 @@
     })?;
 
     let (handle, task) = rodbus::client::create_tls_handle_and_task(
-=======
->>>>>>> 2d196e23
         address,
         max_queued_requests as usize,
         retry_strategy.into(),
@@ -88,32 +107,6 @@
     })))
 }
 
-pub(crate) unsafe fn create_rtu_client(
-    runtime: *mut crate::Runtime,
-    path: &std::ffi::CStr,
-    serial_params: ffi::SerialPortSettings,
-    max_queued_requests: u16,
-    open_retry_delay: Duration,
-    decode_level: ffi::DecodeLevel,
-) -> Result<*mut crate::Channel, ffi::ParamError> {
-    let runtime = runtime.as_ref().ok_or(ffi::ParamError::NullParameter)?;
-
-    let (handle, task) = rodbus::client::create_rtu_handle_and_task(
-        &path.to_string_lossy(),
-        serial_params.into(),
-        max_queued_requests as usize,
-        open_retry_delay,
-        decode_level.into(),
-    );
-
-    runtime.inner.spawn(task);
-
-    Ok(Box::into_raw(Box::new(Channel {
-        inner: handle,
-        runtime: runtime.handle(),
-    })))
-}
-
 pub(crate) unsafe fn channel_destroy(channel: *mut crate::Channel) {
     if !channel.is_null() {
         Box::from_raw(channel);
