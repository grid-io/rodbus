--- conflicted
+++ resolved
@@ -5,12 +5,9 @@
 
 use crate::common::phys::PhysLayer;
 use crate::decode::DecodeLevel;
-<<<<<<< HEAD
-=======
 use crate::serial::frame::{RtuFormatter, RtuParser};
 use crate::serial::SerialSettings;
 use crate::server::task::{SessionAuthentication, SessionTask};
->>>>>>> ffbf6de9
 use crate::tcp::server::{ServerTask, TcpServerConnectionHandler};
 use crate::tokio;
 
@@ -123,10 +120,6 @@
     .await;
 }
 
-<<<<<<< HEAD
-/// Spawns a TCP server task onto the runtime. This method can only
-/// be called from within the runtime context. Use [`create_tcp_server_task`]
-=======
 /// Spawns a RTU server task onto the runtime. This method can only
 /// be called from within the runtime context. Use [`create_rtu_server_task`]
 /// and then spawn it manually if using outside the Tokio runtime.
@@ -222,7 +215,6 @@
 
 /// Spawns a TLS server task onto the runtime. This method can only
 /// be called from within the runtime context. Use [`create_tls_server_task`]
->>>>>>> ffbf6de9
 /// and then spawn it manually if using outside the Tokio runtime.
 ///
 /// Each incoming connection will spawn a new task to handle it.
@@ -237,11 +229,7 @@
     max_sessions: usize,
     addr: SocketAddr,
     handlers: ServerHandlerMap<T>,
-<<<<<<< HEAD
-    auth_handler: AuthorizationHandlerType,
-=======
     auth_handler: Arc<dyn AuthorizationHandler>,
->>>>>>> ffbf6de9
     tls_config: TlsServerConfig,
     decode: DecodeLevel,
 ) -> Result<ServerHandle, crate::tokio::io::Error> {
@@ -280,11 +268,7 @@
     max_sessions: usize,
     addr: SocketAddr,
     handlers: ServerHandlerMap<T>,
-<<<<<<< HEAD
-    auth_handler: AuthorizationHandlerType,
-=======
     auth_handler: Arc<dyn AuthorizationHandler>,
->>>>>>> ffbf6de9
     tls_config: TlsServerConfig,
     decode: DecodeLevel,
 ) -> Result<impl std::future::Future<Output = ()>, crate::tokio::io::Error> {
@@ -308,11 +292,7 @@
     addr: SocketAddr,
     listener: crate::tokio::net::TcpListener,
     handlers: ServerHandlerMap<T>,
-<<<<<<< HEAD
-    auth_handler: AuthorizationHandlerType,
-=======
     auth_handler: Arc<dyn AuthorizationHandler>,
->>>>>>> ffbf6de9
     tls_config: TlsServerConfig,
     decode: DecodeLevel,
 ) {
